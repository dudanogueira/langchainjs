/* eslint-disable @typescript-eslint/no-explicit-any */
import { expect, test, jest } from "@jest/globals";
import {
  AIMessage,
  BaseMessage,
  BaseMessageLike,
  HumanMessage,
  HumanMessageChunk,
  MessageContentComplex,
  SystemMessage,
  ToolMessage,
} from "@langchain/core/messages";
import { InMemoryStore } from "@langchain/core/stores";
import { CallbackHandlerMethods } from "@langchain/core/callbacks/base";
import { Serialized } from "@langchain/core/load/serializable";
import { tool } from "@langchain/core/tools";
import { z } from "zod";
import { toJsonSchema } from "@langchain/core/utils/json_schema";
import { ChatGoogleBase, ChatGoogleBaseInput } from "../chat_models.js";
import {
  authOptions,
  MockClient,
  MockClientAuthInfo,
  MockClientError,
  mockId,
} from "./mock.js";
import {
  AnthropicAPIConfig,
  GeminiTool,
  GoogleAIBaseLLMInput,
  GoogleAISafetyCategory,
  GoogleAISafetyHandler,
  GoogleAISafetyThreshold,
  GoogleSpeakerVoiceConfig,
} from "../types.js";
import { GoogleAbstractedClient } from "../auth.js";
import { GoogleAISafetyError } from "../utils/safety.js";
import {
  BackedBlobStore,
  MediaBlob,
  MediaManager,
  ReadThroughBlobStore,
} from "../experimental/utils/media_core.js";
import { removeAdditionalProperties } from "../utils/zod_to_gemini_parameters.js";
import { MessageGeminiSafetyHandler } from "../utils/index.js";

export class ChatGoogle extends ChatGoogleBase<MockClientAuthInfo> {
  constructor(fields?: ChatGoogleBaseInput<MockClientAuthInfo>) {
    super(fields);
  }

  buildAbstractedClient(
    fields?: GoogleAIBaseLLMInput<MockClientAuthInfo>
  ): GoogleAbstractedClient {
    const options = authOptions(fields);
    return new MockClient(options);
  }
}

describe("Mock ChatGoogle - Gemini", () => {
  test("Setting invalid model parameters", async () => {
    expect(() => {
      const model = new ChatGoogle({
        temperature: 1.2,
      });
      expect(model).toBeNull(); // For linting. Should never reach.
    }).toThrowError(/temperature/);

    expect(() => {
      const model = new ChatGoogle({
        topP: -2,
      });
      expect(model).toBeNull(); // For linting. Should never reach.
    }).toThrowError(/topP/);

    expect(() => {
      const model = new ChatGoogle({
        topP: 2,
      });
      expect(model).toBeNull(); // For linting. Should never reach.
    }).toThrowError(/topP/);

    expect(() => {
      const model = new ChatGoogle({
        topK: -2,
      });
      expect(model).toBeNull(); // For linting. Should never reach.
    }).toThrowError(/topK/);

    expect(() => {
      const model = new ChatGoogle({
        maxOutputTokens: 500,
        maxReasoningTokens: 1000,
      });
      expect(model).toBeNull(); // For linting. Should never reach.
    }).toThrowError(/maxOutputTokens.*maxReasoningTokens/);
  });

  test("user agent header", async () => {
    const record: Record<string, any> = {};
    const projectId = mockId();
    const authOptions: MockClientAuthInfo = {
      record,
      projectId,
      resultFile: "chat-1-mock.json",
    };
    const model = new ChatGoogle({
      authOptions,
    });
    const messages: BaseMessageLike[] = [
      new HumanMessage("Flip a coin and tell me H for heads and T for tails"),
      new AIMessage("H"),
      new HumanMessage("Flip it again"),
    ];
    await model.invoke(messages);

    expect(record?.opts?.headers).toHaveProperty("User-Agent");
    expect(record?.opts?.headers).toHaveProperty("Client-Info");
    expect(record.opts.headers["User-Agent"]).toMatch(
      /langchain-js\/[0-9.]+-ChatConnection/
    );
    expect(record.opts.headers["Client-Info"]).toMatch(
      /\d+(\.\d+)?-ChatConnection/ // Since we are not getting libraryVersion from env right now, it will always be 0
    );
  });

  test("platform default", async () => {
    const record: Record<string, any> = {};
    const projectId = mockId();
    const authOptions: MockClientAuthInfo = {
      record,
      projectId,
    };
    const model = new ChatGoogle({
      authOptions,
    });

    expect(model.platform).toEqual("gcp");
  });

  test("platform default key", async () => {
    const record: Record<string, any> = {};
    const projectId = mockId();
    const authOptions: MockClientAuthInfo = {
      record,
      projectId,
    };
    const model = new ChatGoogle({
      authOptions,
      apiKey: "test",
    });

    expect(model.platform).toEqual("gai");
  });

  test("platform set", async () => {
    const record: Record<string, any> = {};
    const projectId = mockId();
    const authOptions: MockClientAuthInfo = {
      record,
      projectId,
    };
    const model = new ChatGoogle({
      authOptions,
      platformType: "gai",
    });

    expect(model.platform).toEqual("gai");
  });

  test("platform vertexai true", async () => {
    const record: Record<string, any> = {};
    const projectId = mockId();
    const authOptions: MockClientAuthInfo = {
      record,
      projectId,
    };
    const model = new ChatGoogle({
      authOptions,
      apiKey: "test",
      vertexai: true,
    });

    expect(model.platform).toEqual("gcp");
  });

  test("platform vertexai false", async () => {
    const record: Record<string, any> = {};
    const projectId = mockId();
    const authOptions: MockClientAuthInfo = {
      record,
      projectId,
    };
    const model = new ChatGoogle({
      authOptions,
      vertexai: false,
    });

    expect(model.platform).toEqual("gai");
  });

  test("platform endpoint - gcp", async () => {
    const record: Record<string, any> = {};
    const projectId = mockId();
    const authOptions: MockClientAuthInfo = {
      record,
      projectId,
      resultFile: "chat-1-mock.json",
    };
    const model = new ChatGoogle({
      authOptions,
      platformType: "gcp",
    });
    const messages: BaseMessageLike[] = [
      new HumanMessage("Flip a coin and tell me H for heads and T for tails"),
      new AIMessage("H"),
      new HumanMessage("Flip it again"),
    ];
    await model.invoke(messages);

    expect(record?.opts.url).toEqual(
      `https://us-central1-aiplatform.googleapis.com/v1/projects/${projectId}/locations/us-central1/publishers/google/models/gemini-pro:generateContent`
    );
  });

  test("platform endpoint - gcp location", async () => {
    const record: Record<string, any> = {};
    const projectId = mockId();
    const authOptions: MockClientAuthInfo = {
      record,
      projectId,
      resultFile: "chat-1-mock.json",
    };
    const model = new ChatGoogle({
      authOptions,
      platformType: "gcp",
      location: "luna-central1",
    });
    const messages: BaseMessageLike[] = [
      new HumanMessage("Flip a coin and tell me H for heads and T for tails"),
      new AIMessage("H"),
      new HumanMessage("Flip it again"),
    ];
    await model.invoke(messages);

    expect(record?.opts.url).toEqual(
      `https://luna-central1-aiplatform.googleapis.com/v1/projects/${projectId}/locations/luna-central1/publishers/google/models/gemini-pro:generateContent`
    );
  });

  test("platform endpoint - gcp global", async () => {
    const record: Record<string, any> = {};
    const projectId = mockId();
    const authOptions: MockClientAuthInfo = {
      record,
      projectId,
      resultFile: "chat-1-mock.json",
    };
    const model = new ChatGoogle({
      authOptions,
      platformType: "gcp",
      location: "global",
    });
    const messages: BaseMessageLike[] = [
      new HumanMessage("Flip a coin and tell me H for heads and T for tails"),
      new AIMessage("H"),
      new HumanMessage("Flip it again"),
    ];
    await model.invoke(messages);

    expect(record?.opts.url).toEqual(
      `https://aiplatform.googleapis.com/v1/projects/${projectId}/locations/global/publishers/google/models/gemini-pro:generateContent`
    );
  });

  test("platform endpoint - gai", async () => {
    const record: Record<string, any> = {};
    const projectId = mockId();
    const authOptions: MockClientAuthInfo = {
      record,
      projectId,
      resultFile: "chat-1-mock.json",
    };
    const model = new ChatGoogle({
      authOptions,
      platformType: "gai",
    });
    const messages: BaseMessageLike[] = [
      new HumanMessage("Flip a coin and tell me H for heads and T for tails"),
      new AIMessage("H"),
      new HumanMessage("Flip it again"),
    ];
    await model.invoke(messages);

    expect(record?.opts.url).toEqual(
      `https://generativelanguage.googleapis.com/v1beta/models/gemini-pro:generateContent`
    );
  });

  test("platform endpoint - gai apiVersion", async () => {
    const record: Record<string, any> = {};
    const projectId = mockId();
    const authOptions: MockClientAuthInfo = {
      record,
      projectId,
      resultFile: "chat-1-mock.json",
    };
    const model = new ChatGoogle({
      authOptions,
      platformType: "gai",
      apiVersion: "v1alpha",
    });
    const messages: BaseMessageLike[] = [
      new HumanMessage("Flip a coin and tell me H for heads and T for tails"),
      new AIMessage("H"),
      new HumanMessage("Flip it again"),
    ];
    await model.invoke(messages);

    expect(record?.opts.url).toEqual(
      `https://generativelanguage.googleapis.com/v1alpha/models/gemini-pro:generateContent`
    );
  });

  test("labels - included on Vertex AI (gcp)", async () => {
    const record: Record<string, any> = {};
    const projectId = mockId();
    const authOptions: MockClientAuthInfo = {
      record,
      projectId,
      resultFile: "chat-1-mock.json",
    };
    const model = new ChatGoogle({
      authOptions,
      platformType: "gcp",
      labels: {
        team: "research",
        component: "frontend",
        environment: "production",
      },
    });
    const messages: BaseMessageLike[] = [
      new HumanMessage("Hello"),
    ];
    await model.invoke(messages);

    expect(record.opts).toBeDefined();
    expect(record.opts.data).toBeDefined();
    const { data } = record.opts;
    expect(data.labels).toBeDefined();
    expect(data.labels).toEqual({
      team: "research",
      component: "frontend",
      environment: "production",
    });
  });

  test("labels - excluded on Google AI Studio (gai)", async () => {
    const record: Record<string, any> = {};
    const projectId = mockId();
    const authOptions: MockClientAuthInfo = {
      record,
      projectId,
      resultFile: "chat-1-mock.json",
    };
    const model = new ChatGoogle({
      authOptions,
      platformType: "gai",
      labels: {
        team: "research",
        component: "frontend",
      },
    });
    const messages: BaseMessageLike[] = [
      new HumanMessage("Hello"),
    ];
    await model.invoke(messages);

    expect(record.opts).toBeDefined();
    expect(record.opts.data).toBeDefined();
    const { data } = record.opts;
    expect(data.labels).not.toBeDefined();
  });

  test("labels - passed via invoke options on Vertex AI", async () => {
    const record: Record<string, any> = {};
    const projectId = mockId();
    const authOptions: MockClientAuthInfo = {
      record,
      projectId,
      resultFile: "chat-1-mock.json",
    };
    const model = new ChatGoogle({
      authOptions,
      platformType: "gcp",
    });
    const messages: BaseMessageLike[] = [
      new HumanMessage("Hello"),
    ];
    await model.invoke(messages, {
      labels: {
        session: "test-session",
        user: "test-user",
      },
    });

    expect(record.opts).toBeDefined();
    expect(record.opts.data).toBeDefined();
    const { data } = record.opts;
    expect(data.labels).toBeDefined();
    expect(data.labels).toEqual({
      session: "test-session",
      user: "test-user",
    });
  });

  test("labels - invoke options override model labels on Vertex AI", async () => {
    const record: Record<string, any> = {};
    const projectId = mockId();
    const authOptions: MockClientAuthInfo = {
      record,
      projectId,
      resultFile: "chat-1-mock.json",
    };
    const model = new ChatGoogle({
      authOptions,
      platformType: "gcp",
      labels: {
        team: "research",
        environment: "dev",
      },
    });
    const messages: BaseMessageLike[] = [
      new HumanMessage("Hello"),
    ];
    await model.invoke(messages, {
      labels: {
        environment: "production",
        session: "override-session",
      },
    });

    expect(record.opts).toBeDefined();
    expect(record.opts.data).toBeDefined();
    const { data } = record.opts;
    expect(data.labels).toBeDefined();
    expect(data.labels).toEqual({
      environment: "production",
      session: "override-session",
    });
  });

  test("labels - no labels sent when not provided", async () => {
    const record: Record<string, any> = {};
    const projectId = mockId();
    const authOptions: MockClientAuthInfo = {
      record,
      projectId,
      resultFile: "chat-1-mock.json",
    };
    const model = new ChatGoogle({
      authOptions,
      platformType: "gcp",
    });
    const messages: BaseMessageLike[] = [
      new HumanMessage("Hello"),
    ];
    await model.invoke(messages);

    expect(record.opts).toBeDefined();
    expect(record.opts.data).toBeDefined();
    const { data } = record.opts;
    expect(data.labels).not.toBeDefined();
  });

  test("labels - empty labels object not sent", async () => {
    const record: Record<string, any> = {};
    const projectId = mockId();
    const authOptions: MockClientAuthInfo = {
      record,
      projectId,
      resultFile: "chat-1-mock.json",
    };
    const model = new ChatGoogle({
      authOptions,
      platformType: "gcp",
      labels: {},
    });
    const messages: BaseMessageLike[] = [
      new HumanMessage("Hello"),
    ];
    await model.invoke(messages);

    expect(record.opts).toBeDefined();
    expect(record.opts.data).toBeDefined();
    const { data } = record.opts;
    expect(data.labels).not.toBeDefined();
  });

  test("1. Basic request format", async () => {
    const record: Record<string, any> = {};
    const projectId = mockId();
    const authOptions: MockClientAuthInfo = {
      record,
      projectId,
      resultFile: "chat-1-mock.json",
    };
    const model = new ChatGoogle({
      authOptions,
    });
    const messages: BaseMessageLike[] = [
      new HumanMessage("Flip a coin and tell me H for heads and T for tails"),
      new AIMessage("H"),
      new HumanMessage("Flip it again"),
    ];
    await model.invoke(messages);

    expect(record.opts).toBeDefined();
    expect(record.opts.data).toBeDefined();
    const { data } = record.opts;
    expect(data.contents).toBeDefined();
    expect(data.contents.length).toEqual(3);
    expect(data.contents[0].role).toEqual("user");
    expect(data.contents[0].parts).toBeDefined();
    expect(data.contents[0].parts.length).toBeGreaterThanOrEqual(1);
    expect(data.contents[0].parts[0].text).toBeDefined();
    expect(data.contents[1].role).toEqual("model");
    expect(data.contents[1].parts).toBeDefined();
    expect(data.contents[1].parts.length).toBeGreaterThanOrEqual(1);
    expect(data.systemInstruction).not.toBeDefined();
  });

  test("1. Basic request format - retryable request", async () => {
    const record: Record<string, any> = {};
    const projectId = mockId();
    const authOptions: MockClientAuthInfo = {
      record,
      projectId,
      resultFile: "chat-1-mock.json",
    };
    const model = new ChatGoogle({
      authOptions,
    });
    const messages: BaseMessageLike[] = [
      new HumanMessage("Flip a coin and tell me H for heads and T for tails"),
      new AIMessage("H"),
      new HumanMessage("Flip it again"),
    ];

    const retryableError = new MockClientError(429);
    const requestSpy = jest
      .spyOn(MockClient.prototype, "request")
      .mockRejectedValueOnce(retryableError);

    await model.invoke(messages);

    expect(record.opts).toBeDefined();
    expect(record.opts.data).toBeDefined();
    const { data } = record.opts;
    expect(data.contents).toBeDefined();
    expect(data.contents.length).toEqual(3);

    expect(requestSpy).toHaveBeenCalledTimes(2);
  });

  test("1. Invoke request format", async () => {
    const record: Record<string, any> = {};
    const projectId = mockId();
    const authOptions: MockClientAuthInfo = {
      record,
      projectId,
      resultFile: "chat-1-mock.json",
    };
    const model = new ChatGoogle({
      authOptions,
      temperature: 0.8,
    });
    const messages: BaseMessageLike[] = [
      new HumanMessage("Flip a coin and tell me H for heads and T for tails"),
      new AIMessage("H"),
      new HumanMessage("Flip it again"),
    ];
    await model.invoke(messages);

    expect(record.opts).toBeDefined();
    expect(record.opts.data).toBeDefined();
    const { data } = record.opts;

    expect(data).toHaveProperty("generationConfig");
    const { generationConfig } = data;
    expect(generationConfig).toHaveProperty("temperature");
    expect(generationConfig.temperature).toEqual(0.8);
    expect(generationConfig).not.toHaveProperty("topP");

    expect(data.contents).toBeDefined();
    expect(data.contents.length).toEqual(3);
    expect(data.contents[0].role).toEqual("user");
    expect(data.contents[0].parts).toBeDefined();
    expect(data.contents[0].parts.length).toBeGreaterThanOrEqual(1);
    expect(data.contents[0].parts[0].text).toBeDefined();
    expect(data.contents[1].role).toEqual("model");
    expect(data.contents[1].parts).toBeDefined();
    expect(data.contents[1].parts.length).toBeGreaterThanOrEqual(1);
    expect(data.systemInstruction).not.toBeDefined();
  });

  test("1. Response format", async () => {
    const record: Record<string, any> = {};
    const projectId = mockId();
    const authOptions: MockClientAuthInfo = {
      record,
      projectId,
      resultFile: "chat-1-mock.json",
    };
    const model = new ChatGoogle({
      authOptions,
    });
    const messages: BaseMessageLike[] = [
      new HumanMessage("Flip a coin and tell me H for heads and T for tails"),
      new AIMessage("H"),
      new HumanMessage("Flip it again"),
    ];
    const result = await model.invoke(messages);

    expect(result._getType()).toEqual("ai");
    const aiMessage = result as AIMessage;
    expect(aiMessage.content).toBeDefined();
    expect(aiMessage.content).toBe("T");
  });

  test("1. Invoke response format", async () => {
    const record: Record<string, any> = {};
    const projectId = mockId();
    const authOptions: MockClientAuthInfo = {
      record,
      projectId,
      resultFile: "chat-1-mock.json",
    };
    const model = new ChatGoogle({
      authOptions,
    });
    const messages: BaseMessageLike[] = [
      new HumanMessage("Flip a coin and tell me H for heads and T for tails"),
      new AIMessage("H"),
      new HumanMessage("Flip it again"),
    ];
    const result = await model.invoke(messages);

    expect(result._getType()).toEqual("ai");
    const aiMessage = result as AIMessage;
    expect(aiMessage.content).toBeDefined();
    expect(aiMessage.content).toBe("T");
  });

  // The older models don't support systemInstruction, so
  // SystemMessages will be turned into the human request with the prompt
  // from the system message and a faked ai response saying "Ok".
  test("1. System request format old model", async () => {
    const record: Record<string, any> = {};
    const projectId = mockId();
    const authOptions: MockClientAuthInfo = {
      record,
      projectId,
      resultFile: "chat-1-mock.json",
    };
    const model = new ChatGoogle({
      authOptions,
      modelName: "gemini-1.0-pro-001",
    });
    const messages: BaseMessageLike[] = [
      new SystemMessage(
        "I will ask you to flip a coin and tell me H for heads and T for tails"
      ),
      new HumanMessage("Flip it"),
      new AIMessage("H"),
      new HumanMessage("Flip it again"),
    ];
    await model.invoke(messages);

    expect(record.opts).toBeDefined();
    expect(record.opts.data).toBeDefined();
    const { data } = record.opts;
    expect(data.contents).toBeDefined();
    expect(data.contents.length).toEqual(5);
    expect(data.contents[0].role).toEqual("user");
    expect(data.contents[0].parts).toBeDefined();
    expect(data.contents[0].parts.length).toBeGreaterThanOrEqual(1);
    expect(data.contents[0].parts[0].text).toEqual(
      "I will ask you to flip a coin and tell me H for heads and T for tails"
    );
    expect(data.contents[1].role).toEqual("model");
    expect(data.contents[1].parts).toBeDefined();
    expect(data.contents[1].parts.length).toBeGreaterThanOrEqual(1);
    expect(data.contents[1].parts[0].text).toEqual("Ok");
    expect(data.systemInstruction).not.toBeDefined();
  });

  test("1. System request format convert true", async () => {
    const record: Record<string, any> = {};
    const projectId = mockId();
    const authOptions: MockClientAuthInfo = {
      record,
      projectId,
      resultFile: "chat-1-mock.json",
    };
    const model = new ChatGoogle({
      authOptions,
      convertSystemMessageToHumanContent: true,
    });
    const messages: BaseMessageLike[] = [
      new SystemMessage(
        "I will ask you to flip a coin and tell me H for heads and T for tails"
      ),
      new HumanMessage("Flip it"),
      new AIMessage("H"),
      new HumanMessage("Flip it again"),
    ];
    await model.invoke(messages);

    expect(record.opts).toBeDefined();
    expect(record.opts.data).toBeDefined();
    const { data } = record.opts;
    expect(data.contents).toBeDefined();
    expect(data.contents.length).toEqual(5);
    expect(data.contents[0].role).toEqual("user");
    expect(data.contents[0].parts).toBeDefined();
    expect(data.contents[0].parts.length).toBeGreaterThanOrEqual(1);
    expect(data.contents[0].parts[0].text).toEqual(
      "I will ask you to flip a coin and tell me H for heads and T for tails"
    );
    expect(data.contents[1].role).toEqual("model");
    expect(data.contents[1].parts).toBeDefined();
    expect(data.contents[1].parts.length).toBeGreaterThanOrEqual(1);
    expect(data.contents[1].parts[0].text).toEqual("Ok");
    expect(data.systemInstruction).not.toBeDefined();
  });

  test("1. System request format convert false", async () => {
    const record: Record<string, any> = {};
    const projectId = mockId();
    const authOptions: MockClientAuthInfo = {
      record,
      projectId,
      resultFile: "chat-1-mock.json",
    };
    const model = new ChatGoogle({
      authOptions,
      convertSystemMessageToHumanContent: false,
    });
    const messages: BaseMessageLike[] = [
      new SystemMessage(
        "I will ask you to flip a coin and tell me H for heads and T for tails"
      ),
      new HumanMessage("Flip it"),
      new AIMessage("H"),
      new HumanMessage("Flip it again"),
    ];
    await model.invoke(messages);

    expect(record.opts).toBeDefined();
    expect(record.opts.data).toBeDefined();
    const { data } = record.opts;
    expect(data.contents).toBeDefined();
    expect(data.contents.length).toEqual(3);
    expect(data.contents[0].role).toEqual("user");
    expect(data.contents[0].parts).toBeDefined();
    expect(data.contents[0].parts.length).toBeGreaterThanOrEqual(1);
    expect(data.contents[0].parts[0].text).toEqual("Flip it");
    expect(data.contents[1].role).toEqual("model");
    expect(data.contents[1].parts).toBeDefined();
    expect(data.contents[1].parts.length).toBeGreaterThanOrEqual(1);
    expect(data.contents[1].parts[0].text).toEqual("H");
    expect(data.systemInstruction).toBeDefined();
  });

  test("1. System request format new model", async () => {
    const record: Record<string, any> = {};
    const projectId = mockId();
    const authOptions: MockClientAuthInfo = {
      record,
      projectId,
      resultFile: "chat-1-mock.json",
    };
    const model = new ChatGoogle({
      authOptions,
      modelName: "gemini-1.5-pro",
    });
    const messages: BaseMessageLike[] = [
      new SystemMessage(
        "I will ask you to flip a coin and tell me H for heads and T for tails"
      ),
      new HumanMessage("Flip it"),
      new AIMessage("H"),
      new HumanMessage("Flip it again"),
    ];
    await model.invoke(messages);

    expect(record.opts).toBeDefined();
    expect(record.opts.data).toBeDefined();
    const { data } = record.opts;
    expect(data.contents).toBeDefined();
    expect(data.contents.length).toEqual(3);
    expect(data.contents[0].role).toEqual("user");
    expect(data.contents[0].parts).toBeDefined();
    expect(data.contents[0].parts.length).toBeGreaterThanOrEqual(1);
    expect(data.contents[0].parts[0].text).toEqual("Flip it");
    expect(data.contents[1].role).toEqual("model");
    expect(data.contents[1].parts).toBeDefined();
    expect(data.contents[1].parts.length).toBeGreaterThanOrEqual(1);
    expect(data.contents[1].parts[0].text).toEqual("H");
    expect(data.systemInstruction).toBeDefined();
  });

  test("1. System request - multiple", async () => {
    const record: Record<string, any> = {};
    const projectId = mockId();
    const authOptions: MockClientAuthInfo = {
      record,
      projectId,
      resultFile: "chat-1-mock.json",
    };
    const model = new ChatGoogle({
      authOptions,
      convertSystemMessageToHumanContent: false,
    });
    const messages: BaseMessageLike[] = [
      new SystemMessage(
        "I will ask you to flip a coin and tell me H for heads and T for tails"
      ),
      new HumanMessage("Flip it"),
      new AIMessage("H"),
      new SystemMessage("Now tell me Z for heads and Q for tails"),
      new HumanMessage("Flip it again"),
    ];

    let caught = false;
    try {
      await model.invoke(messages);
    } catch (xx) {
      caught = true;
    }
    expect(caught).toBeTruthy();
  });

  test("1. System request - not first", async () => {
    const record: Record<string, any> = {};
    const projectId = mockId();
    const authOptions: MockClientAuthInfo = {
      record,
      projectId,
      resultFile: "chat-1-mock.json",
    };
    const model = new ChatGoogle({
      authOptions,
      convertSystemMessageToHumanContent: false,
    });
    const messages: BaseMessageLike[] = [
      new HumanMessage("Flip it"),
      new AIMessage("H"),
      new SystemMessage("Now tell me Z for heads and Q for tails"),
      new HumanMessage("Flip it again"),
    ];

    let caught = false;
    try {
      await model.invoke(messages);
    } catch (xx) {
      caught = true;
    }
    expect(caught).toBeTruthy();
  });

  test("1. seed - default off", async () => {
    const record: Record<string, any> = {};
    const projectId = mockId();
    const authOptions: MockClientAuthInfo = {
      record,
      projectId,
      resultFile: "chat-1-mock.json",
    };
    const model = new ChatGoogle({
      authOptions,
    });
    await model.invoke(
      "You roll two dice. What's the probability they add up to 7?"
    );

    expect(record.opts).toBeDefined();
    expect(record.opts.data).toBeDefined();
    const { data } = record.opts;

    expect(data).toHaveProperty("generationConfig");
    expect(data.generationConfig).not.toHaveProperty("seed");
  });

  test("1. seed - value", async () => {
    const record: Record<string, any> = {};
    const projectId = mockId();
    const authOptions: MockClientAuthInfo = {
      record,
      projectId,
      resultFile: "chat-1-mock.json",
    };
    const model = new ChatGoogle({
      authOptions,
      seed: 6,
    });
    await model.invoke(
      "You roll two dice. What's the probability they add up to 7?"
    );

    expect(record.opts).toBeDefined();
    expect(record.opts.data).toBeDefined();
    const { data } = record.opts;

    expect(data).toHaveProperty("generationConfig");
    expect(data.generationConfig.seed).toEqual(6);
  });

  test("1. Reasoning - default off", async () => {
    const record: Record<string, any> = {};
    const projectId = mockId();
    const authOptions: MockClientAuthInfo = {
      record,
      projectId,
      resultFile: "chat-1-mock.json",
    };
    const model = new ChatGoogle({
      authOptions,
    });
    await model.invoke(
      "You roll two dice. What's the probability they add up to 7?"
    );

    expect(record.opts).toBeDefined();
    expect(record.opts.data).toBeDefined();
    const { data } = record.opts;

    expect(data).toHaveProperty("generationConfig");
    expect(data.generationConfig).not.toHaveProperty("thinkingConfig");
  });

  test("1. Reasoning - standard settings", async () => {
    const record: Record<string, any> = {};
    const projectId = mockId();
    const authOptions: MockClientAuthInfo = {
      record,
      projectId,
      resultFile: "chat-1-mock.json",
    };
    const model = new ChatGoogle({
      authOptions,
      maxReasoningTokens: 100,
    });
    await model.invoke(
      "You roll two dice. What's the probability they add up to 7?"
    );

    expect(record.opts).toBeDefined();
    expect(record.opts.data).toBeDefined();
    const { data } = record.opts;

    expect(data).toHaveProperty("generationConfig");
    expect(data.generationConfig).toHaveProperty("thinkingConfig");
    const { thinkingConfig } = data.generationConfig;
    expect(thinkingConfig).toHaveProperty("thinkingBudget");
    expect(thinkingConfig.thinkingBudget).toEqual(100);
  });

  test("1. Reasoning - google settings", async () => {
    const record: Record<string, any> = {};
    const projectId = mockId();
    const authOptions: MockClientAuthInfo = {
      record,
      projectId,
      resultFile: "chat-1-mock.json",
    };
    const model = new ChatGoogle({
      authOptions,
      thinkingBudget: 120,
    });
    await model.invoke(
      "You roll two dice. What's the probability they add up to 7?"
    );

    expect(record.opts).toBeDefined();
    expect(record.opts.data).toBeDefined();
    const { data } = record.opts;

    expect(data).toHaveProperty("generationConfig");
    expect(data.generationConfig).toHaveProperty("thinkingConfig");
    const { thinkingConfig } = data.generationConfig;
    expect(thinkingConfig).toHaveProperty("thinkingBudget");
    expect(thinkingConfig.thinkingBudget).toEqual(120);
  });

  test("1. Reasoning - openAI settings", async () => {
    const record: Record<string, any> = {};
    const projectId = mockId();
    const authOptions: MockClientAuthInfo = {
      record,
      projectId,
      resultFile: "chat-1-mock.json",
    };
    const model = new ChatGoogle({
      authOptions,
      modelName: "gemini-2.5-flex-preview-04-17",
      reasoningEffort: "low",
    });
    await model.invoke(
      "You roll two dice. What's the probability they add up to 7?"
    );

    expect(record.opts).toBeDefined();
    expect(record.opts.data).toBeDefined();
    const { data } = record.opts;

    expect(data).toHaveProperty("generationConfig");
    expect(data.generationConfig).toHaveProperty("thinkingConfig");
    const { thinkingConfig } = data.generationConfig;
    expect(thinkingConfig).toHaveProperty("thinkingBudget");
    expect(thinkingConfig.thinkingBudget).toEqual(1024);
  });

  test("2. Safety - settings", async () => {
    const record: Record<string, any> = {};
    const projectId = mockId();
    const authOptions: MockClientAuthInfo = {
      record,
      projectId,
      resultFile: "chat-2-mock.json",
    };
    const model = new ChatGoogle({
      authOptions,
      safetySettings: [
        {
          category: GoogleAISafetyCategory.Harassment,
          threshold: GoogleAISafetyThreshold.Most,
        },
      ],
    });
    const messages: BaseMessageLike[] = [
      new HumanMessage("Flip a coin and tell me H for heads and T for tails"),
      new AIMessage("H"),
      new HumanMessage("Flip it again"),
    ];
    let caught = false;
    try {
      await model.invoke(messages);
    } catch (xx: any) {
      caught = true;
    }

    const settings = record?.opts?.data?.safetySettings;
    expect(settings).toBeDefined();
    expect(Array.isArray(settings)).toEqual(true);
    expect(settings).toHaveLength(1);
    expect(settings[0].category).toEqual("HARM_CATEGORY_HARASSMENT");
    expect(settings[0].threshold).toEqual("BLOCK_LOW_AND_ABOVE");

    expect(caught).toEqual(true);
  });

  test("2. Safety - default", async () => {
    const record: Record<string, any> = {};
    const projectId = mockId();
    const authOptions: MockClientAuthInfo = {
      record,
      projectId,
      resultFile: "chat-2-mock.json",
    };
    const model = new ChatGoogle({
      authOptions,
    });
    const messages: BaseMessageLike[] = [
      new HumanMessage("Flip a coin and tell me H for heads and T for tails"),
      new AIMessage("H"),
      new HumanMessage("Flip it again"),
    ];
    let caught = false;
    try {
      await model.invoke(messages);
    } catch (xx: any) {
      caught = true;
      expect(xx).toBeInstanceOf(GoogleAISafetyError);

      const result = xx?.reply.generations[0];
      expect(result).toBeUndefined();
    }

    expect(caught).toEqual(true);
  });

  test("2. Safety - safety handler", async () => {
    const safetyHandler: GoogleAISafetyHandler = new MessageGeminiSafetyHandler(
      {
        msg: "I'm sorry, Dave, but I can't do that.",
      }
    );
    const record: Record<string, any> = {};
    const projectId = mockId();
    const authOptions: MockClientAuthInfo = {
      record,
      projectId,
      resultFile: "chat-2-mock.json",
    };
    const model = new ChatGoogle({
      authOptions,
      safetyHandler,
    });
    const messages: BaseMessageLike[] = [
      new HumanMessage("Flip a coin and tell me H for heads and T for tails"),
      new AIMessage("H"),
      new HumanMessage("Flip it again"),
    ];
    let caught = false;
    try {
      const result = await model.invoke(messages);

      expect(result._getType()).toEqual("ai");
      const aiMessage = result as AIMessage;
      expect(aiMessage.content).toBeDefined();
      expect(aiMessage.content).toBe("I'm sorry, Dave, but I can't do that.");
    } catch (xx: any) {
      caught = true;
    }

    expect(caught).toEqual(false);
  });

  test("3. invoke - images", async () => {
    const record: Record<string, any> = {};
    const projectId = mockId();
    const authOptions: MockClientAuthInfo = {
      record,
      projectId,
      resultFile: "chat-3-mock.json",
    };
    const model = new ChatGoogle({
      authOptions,
      model: "gemini-1.5-flash",
    });

    const message: MessageContentComplex[] = [
      {
        type: "text",
        text: "What is in this image?",
      },
      {
        type: "image_url",
        image_url: `data:image/png;base64,iVBORw0KGgoAAAANSUhEUgAAAAoAAAAKCAIAAAACUFjqAAAACXBIWXMAAAsTAAALEwEAmpwYAAAAB3RJTUUH6AIbFwQSRaexCAAAAB1pVFh0Q29tbWVudAAAAAAAQ3JlYXRlZCB3aXRoIEdJTVBkLmUHAAAAJklEQVQY02P8//8/A27AxIAXsEAor31f0CS2OfEQ1j2Q0owU+RsAGNUJD2/04PgAAAAASUVORK5CYII=`,
      },
    ];

    const messages: BaseMessage[] = [
      new HumanMessageChunk({ content: message }),
    ];

    const result = await model.invoke(messages);

    expect(record.opts).toHaveProperty("data");
    expect(record.opts.data).toHaveProperty("contents");
    expect(record.opts.data.contents).toHaveLength(1);
    expect(record.opts.data.contents[0]).toHaveProperty("parts");

    const parts = record?.opts?.data?.contents[0]?.parts;
    expect(parts).toHaveLength(2);
    expect(parts[0]).toHaveProperty("text");
    expect(parts[1]).toHaveProperty("inlineData");
    expect(parts[1].inlineData).toHaveProperty("mimeType");
    expect(parts[1].inlineData).toHaveProperty("data");

    expect(result.content).toBe("A blue square.");
  });

  test("3. invoke - media - invalid", async () => {
    const record: Record<string, any> = {};
    const projectId = mockId();
    const authOptions: MockClientAuthInfo = {
      record,
      projectId,
      resultFile: "chat-3-mock.json",
    };
    const model = new ChatGoogle({
      authOptions,
      model: "gemini-1.5-flash",
    });

    const message: MessageContentComplex[] = [
      {
        type: "text",
        text: "What is in this image?",
      },
      {
        type: "media",
        fileUri: "mock://example.com/blue-box.png",
      },
    ];

    const messages: BaseMessage[] = [
      new HumanMessageChunk({ content: message }),
    ];

    try {
      const result = await model.invoke(messages);
      expect(result).toBeUndefined();
    } catch (e) {
      expect((e as Error).message).toMatch(/^Invalid media content/);
    }
  });

  test("3. invoke - media - no manager", async () => {
    const record: Record<string, any> = {};
    const projectId = mockId();
    const authOptions: MockClientAuthInfo = {
      record,
      projectId,
      resultFile: "chat-3-mock.json",
    };
    const model = new ChatGoogle({
      authOptions,
      model: "gemini-1.5-flash",
    });

    const message: MessageContentComplex[] = [
      {
        type: "text",
        text: "What is in this image?",
      },
      {
        type: "media",
        fileUri: "mock://example.com/blue-box.png",
        mimeType: "image/png",
      },
    ];

    const messages: BaseMessage[] = [
      new HumanMessageChunk({ content: message }),
    ];

    const result = await model.invoke(messages);

    console.log(JSON.stringify(record.opts, null, 1));

    expect(record.opts).toHaveProperty("data");
    expect(record.opts.data).toHaveProperty("contents");
    expect(record.opts.data.contents).toHaveLength(1);
    expect(record.opts.data.contents[0]).toHaveProperty("parts");

    const parts = record?.opts?.data?.contents[0]?.parts;
    expect(parts).toHaveLength(2);
    expect(parts[0]).toHaveProperty("text");
    expect(parts[1]).toHaveProperty("fileData");
    expect(parts[1].fileData).toHaveProperty("mimeType");
    expect(parts[1].fileData).toHaveProperty("fileUri");
    expect(parts[1]).not.toHaveProperty("videoMetadata");

    expect(result.content).toBe("A blue square.");
  });

  test("3. invoke - media - no manager - videoMetadata", async () => {
    const record: Record<string, any> = {};
    const projectId = mockId();
    const authOptions: MockClientAuthInfo = {
      record,
      projectId,
      resultFile: "chat-3-mock.json",
    };
    const model = new ChatGoogle({
      authOptions,
      model: "gemini-2.5-flash",
    });

    const message: MessageContentComplex[] = [
      {
        type: "text",
        text: "What is in this image?",
      },
      {
        type: "media",
        fileUri: "mock://example.com/blue-box.png",
        mimeType: "image/png",
        videoMetadata: {
          fps: 12,
        },
      },
    ];

    const messages: BaseMessage[] = [
      new HumanMessageChunk({ content: message }),
    ];

    const result = await model.invoke(messages);

    console.log(JSON.stringify(record.opts, null, 1));

    expect(record.opts).toHaveProperty("data");
    expect(record.opts.data).toHaveProperty("contents");
    expect(record.opts.data.contents).toHaveLength(1);
    expect(record.opts.data.contents[0]).toHaveProperty("parts");

    const parts = record?.opts?.data?.contents[0]?.parts;
    expect(parts).toHaveLength(2);
    expect(parts[0]).toHaveProperty("text");
    expect(parts[1]).toHaveProperty("fileData");
    expect(parts[1].fileData).toHaveProperty("mimeType");
    expect(parts[1].fileData).toHaveProperty("fileUri");
    expect(parts[1]).toHaveProperty("videoMetadata");
    expect(parts[1].videoMetadata).toHaveProperty("fps");
    expect(parts[1].videoMetadata.fps).toEqual(12);

    expect(result.content).toBe("A blue square.");
  });

  test("3. invoke - image_url - videoMetadata", async () => {
    const record: Record<string, any> = {};
    const projectId = mockId();
    const authOptions: MockClientAuthInfo = {
      record,
      projectId,
      resultFile: "chat-3-mock.json",
    };
    const model = new ChatGoogle({
      authOptions,
      model: "gemini-2.5-flash",
    });

    const message: MessageContentComplex[] = [
      {
        type: "text",
        text: "What is in this image?",
      },
      {
        type: "image_url",
        image_url: "mock://example.com/blue-box.png",
        mimeType: "image/png",
        videoMetadata: {
          fps: 12,
        },
      },
    ];

    const messages: BaseMessage[] = [
      new HumanMessageChunk({ content: message }),
    ];

    const result = await model.invoke(messages);

    console.log(JSON.stringify(record.opts, null, 1));

    expect(record.opts).toHaveProperty("data");
    expect(record.opts.data).toHaveProperty("contents");
    expect(record.opts.data.contents).toHaveLength(1);
    expect(record.opts.data.contents[0]).toHaveProperty("parts");

    const parts = record?.opts?.data?.contents[0]?.parts;
    expect(parts).toHaveLength(2);
    expect(parts[0]).toHaveProperty("text");
    expect(parts[1]).toHaveProperty("fileData");
    expect(parts[1].fileData).toHaveProperty("mimeType");
    expect(parts[1].fileData).toHaveProperty("fileUri");
    expect(parts[1]).toHaveProperty("videoMetadata");
    expect(parts[1].videoMetadata).toHaveProperty("fps");
    expect(parts[1].videoMetadata.fps).toEqual(12);

    expect(result.content).toBe("A blue square.");
  });

  test("3. invoke - media - manager", async () => {
    class MemStore extends InMemoryStore<MediaBlob> {
      get length() {
        return Object.keys(this.store).length;
      }
    }

    const aliasMemory = new MemStore();
    const aliasStore = new BackedBlobStore({
      backingStore: aliasMemory,
      defaultFetchOptions: {
        actionIfBlobMissing: undefined,
      },
    });
    const canonicalMemory = new MemStore();
    const canonicalStore = new BackedBlobStore({
      backingStore: canonicalMemory,
      defaultStoreOptions: {
        pathPrefix: "canonical://store/",
        actionIfInvalid: "prefixPath",
      },
      defaultFetchOptions: {
        actionIfBlobMissing: undefined,
      },
    });
    const blobStore = new ReadThroughBlobStore({
      baseStore: aliasStore,
      backingStore: canonicalStore,
    });
    const resolverMemory = new MemStore();
    const resolver = new BackedBlobStore({
      backingStore: resolverMemory,
      defaultFetchOptions: {
        actionIfBlobMissing: "emptyBlob",
      },
    });
    const mediaManager = new MediaManager({
      store: blobStore,
      resolvers: [resolver],
    });

    async function store(path: string, text: string): Promise<void> {
      const type = path.endsWith(".png") ? "image/png" : "text/plain";
      const data = new Blob([text], { type });
      const blob = await MediaBlob.fromBlob(data, { path });
      await resolver.store(blob);
    }
    await store("resolve://host/foo", "fooing");
    await store("resolve://host2/bar/baz", "barbazing");
    await store("resolve://host/foo/blue-box.png", "png");

    const record: Record<string, any> = {};
    const projectId = mockId();
    const authOptions: MockClientAuthInfo = {
      record,
      projectId,
      resultFile: "chat-3-mock.json",
    };
    const callbacks: CallbackHandlerMethods[] = [
      {
        handleChatModelStart(
          llm: Serialized,
          messages: BaseMessage[][],
          runId: string,
          _parentRunId?: string,
          _extraParams?: Record<string, unknown>,
          _tags?: string[],
          _metadata?: Record<string, unknown>,
          _runName?: string
        ): any {
          console.log("Chat start", llm, messages, runId);
        },
        handleCustomEvent(
          eventName: string,
          data: any,
          runId: string,
          tags?: string[],
          metadata?: Record<string, any>
        ): any {
          console.log("Custom event", eventName, runId, data, tags, metadata);
        },
      },
    ];
    const model = new ChatGoogle({
      authOptions,
      model: "gemini-1.5-flash",
      apiConfig: {
        mediaManager,
      },
      callbacks,
    });

    const message: MessageContentComplex[] = [
      {
        type: "text",
        text: "What is in this image?",
      },
      {
        type: "media",
        fileUri: "resolve://host/foo/blue-box.png",
      },
    ];

    const messages: BaseMessage[] = [
      new HumanMessageChunk({ content: message }),
    ];

    const result = await model.invoke(messages);

    console.log(JSON.stringify(record.opts, null, 1));

    expect(record.opts).toHaveProperty("data");
    expect(record.opts.data).toHaveProperty("contents");
    expect(record.opts.data.contents).toHaveLength(1);
    expect(record.opts.data.contents[0]).toHaveProperty("parts");

    const parts = record?.opts?.data?.contents[0]?.parts;
    expect(parts).toHaveLength(2);
    expect(parts[0]).toHaveProperty("text");
    expect(parts[1]).toHaveProperty("fileData");
    expect(parts[1].fileData).toHaveProperty("mimeType");
    expect(parts[1].fileData.mimeType).toEqual("image/png");
    expect(parts[1].fileData).toHaveProperty("fileUri");
    expect(parts[1].fileData.fileUri).toEqual(
      "canonical://store/host/foo/blue-box.png"
    );

    expect(result.content).toBe("A blue square.");
  });

  test("4. Functions Bind - Gemini format request", async () => {
    const record: Record<string, any> = {};
    const projectId = mockId();
    const authOptions: MockClientAuthInfo = {
      record,
      projectId,
      resultFile: "chat-4-mock.json",
    };

    const tools: GeminiTool[] = [
      {
        functionDeclarations: [
          {
            name: "test",
            description:
              "Run a test with a specific name and get if it passed or failed",
            parameters: {
              type: "object",
              properties: {
                testName: {
                  type: "string",
                  description: "The name of the test that should be run.",
                },
              },
              required: ["testName"],
            },
          },
        ],
      },
    ];

    const baseModel = new ChatGoogle({
      authOptions,
    });
    const model = baseModel.bindTools(tools);

    const result = await model.invoke("What?");

    // console.log(JSON.stringify(record, null, 1));

    expect(result).toBeDefined();

    const toolsResult = record?.opts?.data?.tools;
    expect(toolsResult).toBeDefined();
    expect(Array.isArray(toolsResult)).toBeTruthy();
    expect(toolsResult).toHaveLength(1);

    const toolResult = toolsResult[0];
    expect(toolResult).toBeDefined();
    expect(toolResult).toHaveProperty("functionDeclarations");
    expect(Array.isArray(toolResult.functionDeclarations)).toBeTruthy();
    expect(toolResult.functionDeclarations).toHaveLength(1);

    const functionDeclaration = toolResult.functionDeclarations[0];
    expect(functionDeclaration.name).toBe("test");
    expect(functionDeclaration.description).toBe(
      "Run a test with a specific name and get if it passed or failed"
    );
    expect(functionDeclaration.parameters).toBeDefined();
    expect(typeof functionDeclaration.parameters).toBe("object");

    const parameters = functionDeclaration?.parameters;
    expect(parameters.type).toBe("object");
    expect(parameters).toHaveProperty("properties");
    expect(typeof parameters.properties).toBe("object");

    expect(parameters.properties.testName).toBeDefined();
    expect(typeof parameters.properties.testName).toBe("object");
    expect(parameters.properties.testName.type).toBe("string");
    expect(parameters.properties.testName.description).toBe(
      "The name of the test that should be run."
    );

    expect(parameters.required).toBeDefined();
    expect(Array.isArray(parameters.required)).toBeTruthy();
    expect(parameters.required).toHaveLength(1);
    expect(parameters.required[0]).toBe("testName");
  });

  test("4. Functions Bind - zod request", async () => {
    const record: Record<string, any> = {};
    const projectId = mockId();
    const authOptions: MockClientAuthInfo = {
      record,
      projectId,
      resultFile: "chat-4-mock.json",
    };

    const weatherTool = tool((_) => "no-op", {
      name: "get_weather",
      description:
        "Get the weather of a specific location and return the temperature in Celsius.",
      schema: z.object({
        location: z
          .string()
          .describe("The name of city to get the weather for."),
      }),
    });
    const tools = [weatherTool];

    const baseModel = new ChatGoogle({
      authOptions,
    });
    const model = baseModel.bindTools(tools);

    await model.invoke("What?");

    const func = record?.opts?.data?.tools?.[0]?.functionDeclarations?.[0];
    expect(func).toBeDefined();
    expect(func.name).toEqual("get_weather");
    expect(func.parameters?.required).toContain("location");
    expect(func.parameters?.properties?.location?.type).toEqual("string");
    expect(func.parameters?.properties?.location?.nullable).not.toBeDefined();

    console.log(func);
  });

  test("4. Functions Bind - zod nullish request", async () => {
    const record: Record<string, any> = {};
    const projectId = mockId();
    const authOptions: MockClientAuthInfo = {
      record,
      projectId,
      resultFile: "chat-4-mock.json",
    };

    const nullishWeatherTool = tool((_) => "no-op", {
      name: "get_nullish_weather",
      description:
        "Get the weather of a specific location and return the temperature in Celsius.",
      schema: z.object({
        location: z
          .string()
          .nullish()
          .describe("The name of city to get the weather for."),
      }),
    });
    const tools = [nullishWeatherTool];

    const baseModel = new ChatGoogle({
      authOptions,
    });
    const model = baseModel.bindTools(tools);

    await model.invoke("What?");

    const func = record?.opts?.data?.tools?.[0]?.functionDeclarations?.[0];
    expect(func).toBeDefined();
    expect(func.name).toEqual("get_nullish_weather");
    expect(func.parameters?.properties?.location?.type).toEqual("string");
    expect(func.parameters?.properties?.location?.nullable).toEqual(true);
  });

  test("4. Functions withStructuredOutput - Gemini format request", async () => {
    const record: Record<string, any> = {};
    const projectId = mockId();
    const authOptions: MockClientAuthInfo = {
      record,
      projectId,
      resultFile: "chat-4-mock.json",
    };

    const tool = {
      name: "test",
      description:
        "Run a test with a specific name and get if it passed or failed",
      parameters: {
        type: "object",
        properties: {
          testName: {
            type: "string",
            description: "The name of the test that should be run.",
          },
        },
        required: ["testName"],
      },
    };

    const baseModel = new ChatGoogle({
      authOptions,
    });
    const model = baseModel.withStructuredOutput(tool);

    await model.invoke("What?");

    // console.log(JSON.stringify(record, null, 1));

    const toolsResult = record?.opts?.data?.tools;
    expect(toolsResult).toBeDefined();
    expect(Array.isArray(toolsResult)).toBeTruthy();
    expect(toolsResult).toHaveLength(1);

    const toolResult = toolsResult[0];
    expect(toolResult).toBeDefined();
    expect(toolResult).toHaveProperty("functionDeclarations");
    expect(Array.isArray(toolResult.functionDeclarations)).toBeTruthy();
    expect(toolResult.functionDeclarations).toHaveLength(1);

    const functionDeclaration = toolResult.functionDeclarations[0];
    expect(functionDeclaration.name).toBe("test");
    expect(functionDeclaration.description).toBe(
      "Run a test with a specific name and get if it passed or failed"
    );
    expect(functionDeclaration.parameters).toBeDefined();
    expect(typeof functionDeclaration.parameters).toBe("object");

    const parameters = functionDeclaration?.parameters;
    expect(parameters.type).toBe("object");
    expect(parameters).toHaveProperty("properties");
    expect(typeof parameters.properties).toBe("object");

    expect(parameters.properties.testName).toBeDefined();
    expect(typeof parameters.properties.testName).toBe("object");
    expect(parameters.properties.testName.type).toBe("string");
    expect(parameters.properties.testName.description).toBe(
      "The name of the test that should be run."
    );

    expect(parameters.required).toBeDefined();
    expect(Array.isArray(parameters.required)).toBeTruthy();
    expect(parameters.required).toHaveLength(1);
    expect(parameters.required[0]).toBe("testName");
  });

  test("4. Functions withStructuredOutput - null type request", async () => {
    const record: Record<string, any> = {};
    const projectId = mockId();
    const authOptions: MockClientAuthInfo = {
      record,
      projectId,
      resultFile: "chat-4-mock.json",
    };
    const baseModel = new ChatGoogle({
      authOptions,
    });

    const schema = {
      type: "object",
      properties: {
        greeterName: {
          type: ["string", "null"],
        },
      },
      required: ["greeterName"],
    };
    const model = baseModel.withStructuredOutput(schema);
    await model.invoke("Hi, I'm kwkaiser");

    const func = record?.opts?.data?.tools?.[0]?.functionDeclarations?.[0];
    expect(func).toBeDefined();
    expect(func.name).toEqual("extract");
    expect(func.parameters?.properties?.greeterName?.type).toEqual("string");
    expect(func.parameters?.properties?.greeterName?.nullable).toEqual(true);
  });

  test("4. Functions - results", async () => {
    const record: Record<string, any> = {};
    const projectId = mockId();
    const authOptions: MockClientAuthInfo = {
      record,
      projectId,
      resultFile: "chat-4-mock.json",
    };

    const tools: GeminiTool[] = [
      {
        functionDeclarations: [
          {
            name: "test",
            description:
              "Run a test with a specific name and get if it passed or failed",
            parameters: {
              type: "object",
              properties: {
                testName: {
                  type: "string",
                  description: "The name of the test that should be run.",
                },
              },
              required: ["testName"],
            },
          },
        ],
      },
    ];

    const model = new ChatGoogle({
      authOptions,
    }).bindTools(tools);

    const result = await model.invoke("What?");

    // console.log(JSON.stringify(result, null, 1));
    expect(result).toHaveProperty("content");
    expect(result.content).toBe("");

    const args = result?.lc_kwargs?.additional_kwargs;
    expect(args).toBeDefined();
    expect(args).toHaveProperty("tool_calls");
    expect(Array.isArray(args.tool_calls)).toBeTruthy();
    expect(args.tool_calls).toHaveLength(1);
    const call = args.tool_calls[0];
    expect(call).toHaveProperty("type");
    expect(call.type).toBe("function");
    expect(call).toHaveProperty("function");
    const func = call.function;
    expect(func).toBeDefined();
    expect(func).toHaveProperty("name");
    expect(func.name).toBe("test");
    expect(func).toHaveProperty("arguments");
    expect(typeof func.arguments).toBe("string");
    expect(func.arguments.replaceAll("\n", "")).toBe('{"testName":"cobalt"}');

    expect(result).toHaveProperty("tool_calls");
    expect(result.tool_calls).toHaveLength(1);
    const toolCall = result!.tool_calls![0];
    expect(toolCall?.type).toEqual("tool_call");
    expect(toolCall?.name).toEqual("test");
    expect(toolCall?.args?.testName).toEqual("cobalt");
  });

  test("4a. Functions - results", async () => {
    const record: Record<string, any> = {};
    const projectId = mockId();
    const authOptions: MockClientAuthInfo = {
      record,
      projectId,
      resultFile: "chat-4a-mock.json",
    };

    const tools: GeminiTool[] = [
      {
        functionDeclarations: [
          {
            description: "Get the schema for a specific resource type",
            name: "get_resource_schema",
            parameters: {
              properties: {
                resourceType: {
                  description: "The type of resource to get schema for",
                  type: "string",
                },
              },
              required: ["resourceType"],
              type: "object",
            },
          },
        ],
      },
    ];

    const model = new ChatGoogle({
      authOptions,
    }).bindTools(tools);

    const result = await model.invoke("What?");

    // console.log(JSON.stringify(result, null, 1));
    expect(result).toHaveProperty("content");
    expect(result.content).toMatch("Okay, I will");

    const args = result?.lc_kwargs?.additional_kwargs;
    expect(args).toBeDefined();
    expect(args).toHaveProperty("tool_calls");
    expect(Array.isArray(args.tool_calls)).toBeTruthy();
    expect(args.tool_calls).toHaveLength(2);
    const call = args.tool_calls[0];
    expect(call).toHaveProperty("type");
    expect(call.type).toBe("function");
    expect(call).toHaveProperty("function");
    const func = call.function;
    expect(func).toBeDefined();
    expect(func).toHaveProperty("name");
    expect(func.name).toBe("get_resource_schema");
    expect(func).toHaveProperty("arguments");
    expect(typeof func.arguments).toBe("string");
    expect(func.arguments.replaceAll("\n", "")).toBe('{"resourceType":"user"}');

    expect(result).toHaveProperty("tool_calls");
    expect(result.tool_calls).toHaveLength(2);
    const toolCall = result!.tool_calls![0];
    expect(toolCall?.type).toEqual("tool_call");
    expect(toolCall?.name).toEqual("get_resource_schema");
    expect(toolCall?.args?.resourceType).toEqual("user");
  });

  test("5. Functions - function reply", async () => {
    const record: Record<string, any> = {};
    const projectId = mockId();
    const authOptions: MockClientAuthInfo = {
      record,
      projectId,
      resultFile: "chat-5-mock.json",
    };

    const tools: GeminiTool[] = [
      {
        functionDeclarations: [
          {
            name: "test",
            description:
              "Run a test with a specific name and get if it passed or failed",
            parameters: {
              type: "object",
              properties: {
                testName: {
                  type: "string",
                  description: "The name of the test that should be run.",
                },
              },
              required: ["testName"],
            },
          },
        ],
      },
    ];

    const model = new ChatGoogle({
      authOptions,
    }).bindTools(tools);
    const toolResult = {
      testPassed: true,
    };
    const messages: BaseMessageLike[] = [
      new HumanMessage("Run a test on the cobalt project."),
      new AIMessage("", {
        tool_calls: [
          {
            id: "test",
            type: "function",
            function: {
              name: "test",
              arguments: '{"testName":"cobalt"}',
            },
          },
        ],
      }),
      new ToolMessage(JSON.stringify(toolResult), "test"),
    ];
    const result = await model.invoke(messages);
    expect(result).toBeDefined();

    // console.log(JSON.stringify(record?.opts?.data, null, 1));
  });

  test("4-5. Functions - conversation with signature", async () => {
    const messages: BaseMessageLike[] = [
      new HumanMessage("Run a test on the cobalt project."),
    ];

    const tools: GeminiTool[] = [
      {
        functionDeclarations: [
          {
            name: "test",
            description:
              "Run a test with a specific name and get if it passed or failed",
            parameters: {
              type: "object",
              properties: {
                testName: {
                  type: "string",
                  description: "The name of the test that should be run.",
                },
              },
              required: ["testName"],
            },
          },
        ],
      },
    ];
    const toolResult = {
      testPassed: true,
    };

    const record1: Record<string, any> = {};
    const projectId = mockId();
    const authOptions1: MockClientAuthInfo = {
      record: record1,
      projectId,
      resultFile: "chat-4-mock.json",
    };
    const model1 = new ChatGoogle({
      authOptions: authOptions1,
    }).bindTools(tools);
    const res1 = await model1.invoke(messages);
    console.log(res1);

    messages.push(res1);
    messages.push(new ToolMessage(JSON.stringify(toolResult), "test"));

    const record2: Record<string, any> = {};
    const authOptions2: MockClientAuthInfo = {
      record: record2,
      projectId,
      resultFile: "chat-5-mock.json",
    };
    const model2 = new ChatGoogle({
      authOptions: authOptions2,
    }).bindTools(tools);
    const res2 = await model2.invoke(messages);
    console.log(res2);

    // Make sure the request that came back has been correctly re-formatted
    const contents = record2?.opts?.data?.contents;
    console.log(JSON.stringify(contents, null, 1));
    const modelPart = contents?.[1]?.parts?.[0];
    expect(modelPart).toHaveProperty("thoughtSignature");
    expect(modelPart.thoughtSignature).toEqual("decafe42");
  });

  test("6. GoogleSearchRetrievalTool result", async () => {
    const record: Record<string, any> = {};
    const projectId = mockId();
    const authOptions: MockClientAuthInfo = {
      record,
      projectId,
      resultFile: "chat-6-mock.json",
    };

    const searchRetrievalTool = {
      googleSearchRetrieval: {
        dynamicRetrievalConfig: {
          mode: "MODE_DYNAMIC",
          dynamicThreshold: 0.7, // default is 0.7
        },
      },
    };
    const model = new ChatGoogle({
      authOptions,
      modelName: "gemini-1.5-pro-002",
      temperature: 0,
      maxRetries: 0,
    }).bindTools([searchRetrievalTool]);

    const result = await model.invoke("Who won the 2024 MLB World Series?");
    expect(result.content as string).toContain("Dodgers");
    expect(result).toHaveProperty("response_metadata");
    expect(result.response_metadata).toHaveProperty("groundingMetadata");
    expect(result.response_metadata).toHaveProperty("groundingSupport");
    expect(Array.isArray(result.response_metadata.groundingSupport)).toEqual(
      true
    );
    expect(result.response_metadata.groundingSupport).toHaveLength(4);
  });

  test("6. GoogleSearchRetrievalTool request 1.5 ", async () => {
    const record: Record<string, any> = {};
    const projectId = mockId();
    const authOptions: MockClientAuthInfo = {
      record,
      projectId,
      resultFile: "chat-6-mock.json",
    };

    const searchRetrievalTool = {
      googleSearchRetrieval: {
        dynamicRetrievalConfig: {
          mode: "MODE_DYNAMIC",
          dynamicThreshold: 0.7, // default is 0.7
        },
      },
    };
    const model = new ChatGoogle({
      authOptions,
      modelName: "gemini-1.5-pro-002",
      temperature: 0,
      maxRetries: 0,
    }).bindTools([searchRetrievalTool]);

    const result = await model.invoke("Who won the 2024 MLB World Series?");
    expect(result.content as string).toContain("Dodgers");

    expect(record.opts.data.tools[0]).toHaveProperty("googleSearchRetrieval");
  });

  test("6. GoogleSearchRetrievalTool request 2.0 ", async () => {
    const record: Record<string, any> = {};
    const projectId = mockId();
    const authOptions: MockClientAuthInfo = {
      record,
      projectId,
      resultFile: "chat-6-mock.json",
    };

    const searchRetrievalTool = {
      googleSearchRetrieval: {
        dynamicRetrievalConfig: {
          mode: "MODE_DYNAMIC",
          dynamicThreshold: 0.7, // default is 0.7
        },
      },
    };
    const model = new ChatGoogle({
      authOptions,
      modelName: "gemini-2.0-flash",
      temperature: 0,
      maxRetries: 0,
    }).bindTools([searchRetrievalTool]);

    const result = await model.invoke("Who won the 2024 MLB World Series?");
    expect(result.content as string).toContain("Dodgers");

    expect(record.opts.data.tools[0]).toHaveProperty("googleSearch");
  });

  test("6. GoogleSearchTool request 1.5 ", async () => {
    const record: Record<string, any> = {};
    const projectId = mockId();
    const authOptions: MockClientAuthInfo = {
      record,
      projectId,
      resultFile: "chat-6-mock.json",
    };

    const searchTool = {
      googleSearch: {},
    };
    const model = new ChatGoogle({
      authOptions,
      modelName: "gemini-1.5-pro-002",
      temperature: 0,
      maxRetries: 0,
    }).bindTools([searchTool]);

    const result = await model.invoke("Who won the 2024 MLB World Series?");
    expect(result.content as string).toContain("Dodgers");

    expect(record.opts.data.tools[0]).toHaveProperty("googleSearchRetrieval");
  });

  test("6. GoogleSearchTool request 2.0 ", async () => {
    const record: Record<string, any> = {};
    const projectId = mockId();
    const authOptions: MockClientAuthInfo = {
      record,
      projectId,
      resultFile: "chat-6-mock.json",
    };

    const searchTool = {
      googleSearch: {},
    };
    const model = new ChatGoogle({
      authOptions,
      modelName: "gemini-2.0-flash",
      temperature: 0,
      maxRetries: 0,
    }).bindTools([searchTool]);

    const result = await model.invoke("Who won the 2024 MLB World Series?");
    expect(result.content as string).toContain("Dodgers");

    expect(record.opts.data.tools[0]).toHaveProperty("googleSearch");
  });

  test("7. logprobs request true", async () => {
    const record: Record<string, any> = {};
    const projectId = mockId();
    const authOptions: MockClientAuthInfo = {
      record,
      projectId,
      resultFile: "chat-7-mock.json",
    };

    const model = new ChatGoogle({
      authOptions,
      modelName: "gemini-1.5-flash-002",
      logprobs: true,
      topLogprobs: 5,
    });
    const result = await model.invoke(
      "What are some names for a company that makes fancy socks?"
    );
    expect(result).toBeDefined();
    const data = record?.opts?.data;
    expect(data).toBeDefined();
    expect(data.generationConfig.responseLogprobs).toEqual(true);
    expect(data.generationConfig.logprobs).toEqual(5);
  });

  test("7. logprobs request false", async () => {
    const record: Record<string, any> = {};
    const projectId = mockId();
    const authOptions: MockClientAuthInfo = {
      record,
      projectId,
      resultFile: "chat-7-mock.json",
    };

    const model = new ChatGoogle({
      authOptions,
      modelName: "gemini-1.5-flash-002",
      logprobs: false,
      topLogprobs: 5,
    });
    const result = await model.invoke(
      "What are some names for a company that makes fancy socks?"
    );
    expect(result).toBeDefined();
    const data = record?.opts?.data;
    expect(data).toBeDefined();
    expect(data.generationConfig.responseLogprobs).toEqual(false);
    expect(data.generationConfig.logprobs).not.toBeDefined();
  });

  test("7. logprobs request not defined", async () => {
    const record: Record<string, any> = {};
    const projectId = mockId();
    const authOptions: MockClientAuthInfo = {
      record,
      projectId,
      resultFile: "chat-7-mock.json",
    };

    const model = new ChatGoogle({
      authOptions,
      modelName: "gemini-1.5-flash-002",
    });
    const result = await model.invoke(
      "What are some names for a company that makes fancy socks?"
    );
    expect(result).toBeDefined();
    const data = record?.opts?.data;
    expect(data).toBeDefined();
    expect(data.generationConfig.responseLogprobs).not.toBeDefined();
    expect(data.generationConfig.logprobs).not.toBeDefined();
  });

  test("7. logprobs response", async () => {
    const record: Record<string, any> = {};
    const projectId = mockId();
    const authOptions: MockClientAuthInfo = {
      record,
      projectId,
      resultFile: "chat-7-mock.json",
    };

    const model = new ChatGoogle({
      authOptions,
      modelName: "gemini-1.5-flash-002",
      logprobs: true,
      topLogprobs: 5,
    });
    const result = await model.invoke(
      "What are some names for a company that makes fancy socks?"
    );
    // console.log(JSON.stringify(result,null,1));
    expect(result.response_metadata).toHaveProperty("logprobs");
    expect(result.response_metadata.logprobs).toHaveProperty("content");
    const logprobs = result.response_metadata.logprobs.content;
    expect(Array.isArray(logprobs)).toBeTruthy();
    expect(logprobs).toHaveLength(303);
    const first = logprobs[0];
    expect(first.token).toEqual("Here");
    expect(first.logprob).toEqual(-0.25194553);
    expect(first.bytes).toEqual([72, 101, 114, 101]);
    expect(first).toHaveProperty("top_logprobs");
    expect(Array.isArray(first.top_logprobs)).toBeTruthy();
<<<<<<< HEAD
          expect(first.top_logprobs).toHaveLength(5);
    });
=======
    expect(first.top_logprobs).toHaveLength(5);
  });

  test("8. tts simple single", async () => {
    const record: Record<string, any> = {};
    const projectId = mockId();
    const authOptions: MockClientAuthInfo = {
      record,
      projectId,
      resultFile: "chat-8-mock.json",
    };

    const model = new ChatGoogle({
      authOptions,
      modelName: "gemini-2.5-pro-preview-tts",
      speechConfig: "Zubenelgenubi",
      responseModalities: ["AUDIO"],
    });
    const result = await model.invoke("Say cheerfully: Have a wonderful day!");

    expect(result).toBeDefined();

    const data = record?.opts?.data;
    console.log(JSON.stringify(data, null, 1));
    expect(data?.generationConfig?.responseModalities).toEqual(["AUDIO"]);
    expect(data?.generationConfig).toHaveProperty("speechConfig");
    expect(
      data?.generationConfig?.speechConfig?.voiceConfig?.prebuiltVoiceConfig
        ?.voiceName
    ).toEqual("Zubenelgenubi");

    const content = result?.content?.[0] as Record<string, unknown>;
    expect(typeof content).toEqual("object");
    expect(content.type).toEqual("media");
    expect(content).toHaveProperty("data");
    expect(content).toHaveProperty("mimeType");
    expect(content.mimeType).toMatch(/^audio/);
  });

  test("8. tts simple multiple", async () => {
    const record: Record<string, any> = {};
    const projectId = mockId();
    const authOptions: MockClientAuthInfo = {
      record,
      projectId,
      resultFile: "chat-8-mock.json",
    };

    const model = new ChatGoogle({
      authOptions,
      modelName: "gemini-2.5-pro-preview-tts",
      speechConfig: [
        {
          speaker: "Joe",
          name: "Kore",
        },
        {
          speaker: "Jane",
          name: "Puck",
        },
      ],
      responseModalities: ["AUDIO"],
    });
    const result = await model.invoke("Say cheerfully: Have a wonderful day!");

    expect(result).toBeDefined();

    const data = record?.opts?.data;
    console.log(JSON.stringify(data, null, 1));
    expect(data?.generationConfig?.responseModalities).toEqual(["AUDIO"]);
    expect(data?.generationConfig).toHaveProperty("speechConfig");
    expect(
      data?.generationConfig?.speechConfig?.multiSpeakerVoiceConfig
    ).toHaveProperty("speakerVoiceConfigs");
    const speakers: GoogleSpeakerVoiceConfig[] =
      data?.generationConfig?.speechConfig?.multiSpeakerVoiceConfig
        ?.speakerVoiceConfigs;
    expect(Array.isArray(speakers)).toEqual(true);
    expect(speakers).toHaveLength(2);
    expect(speakers[0].speaker).toEqual("Joe");
    expect(speakers[0].voiceConfig.prebuiltVoiceConfig.voiceName).toEqual(
      "Kore"
    );

    const content = result?.content?.[0] as Record<string, unknown>;
    expect(typeof content).toEqual("object");
    expect(content.type).toEqual("media");
    expect(content).toHaveProperty("data");
    expect(content).toHaveProperty("mimeType");
    expect(content.mimeType).toMatch(/^audio/);
  });
>>>>>>> ddb1910b
});

describe("Mock ChatGoogle - Anthropic", () => {
  test("1. Invoke request format", async () => {
    const record: Record<string, any> = {};
    const projectId = mockId();
    const authOptions: MockClientAuthInfo = {
      record,
      projectId,
      resultFile: "claude-chat-1-mock.json",
    };
    const model = new ChatGoogle({
      model: "claude-3-5-sonnet@20240620",
      platformType: "gcp",
      authOptions,
    });
    const messages: BaseMessageLike[] = [new HumanMessage("What is 1+1?")];
    await model.invoke(messages);

    console.log("record", record);
    expect(record.opts).toBeDefined();
    expect(record.opts.data).toBeDefined();
    const { data } = record.opts;
    expect(data.messages).toBeDefined();
    expect(data.messages.length).toEqual(1);
    expect(data.messages[0].role).toEqual("user");
    expect(data.messages[0].content).toBeDefined();
    expect(data.messages[0].content.length).toBeGreaterThanOrEqual(1);
    expect(data.messages[0].content[0].text).toBeDefined();
    expect(data.system).not.toBeDefined();
  });

  test("1. Invoke response format", async () => {
    const record: Record<string, any> = {};
    const projectId = mockId();
    const authOptions: MockClientAuthInfo = {
      record,
      projectId,
      resultFile: "claude-chat-1-mock.json",
    };
    const model = new ChatGoogle({
      model: "claude-3-5-sonnet@20240620",
      platformType: "gcp",
      authOptions,
    });
    const messages: BaseMessageLike[] = [new HumanMessage("What is 1+1?")];
    const result = await model.invoke(messages);

    expect(result._getType()).toEqual("ai");
    const aiMessage = result as AIMessage;
    expect(aiMessage.content).toBeDefined();
    expect(aiMessage.content).toBe(
      "1 + 1 = 2\n\nThis is one of the most basic arithmetic equations. It represents the addition of two units, resulting in a sum of two."
    );
  });

  test("2. Thinking request 1 format", async () => {
    const record: Record<string, any> = {};
    const projectId = mockId();
    const authOptions: MockClientAuthInfo = {
      record,
      projectId,
      resultFile: "claude-chat-2-mock.json",
    };
    const apiConfig: AnthropicAPIConfig = {
      thinking: { type: "enabled", budget_tokens: 2000 },
    };
    const model = new ChatGoogle({
      modelName: "claude-3-7-sonnet@20250219",
      platformType: "gcp",
      authOptions,
      apiConfig,
    });
    const messages: BaseMessageLike[] = [new HumanMessage("Hi there")];
    await model.invoke(messages);

    console.log("record", record?.opts?.data);
    expect(record?.opts?.data).toHaveProperty("thinking");
    expect(record.opts.data.thinking.type).toEqual("enabled");
    expect(record.opts.data.thinking.budget_tokens).toEqual(2000);
  });

  test("2. Thinking response 1 format", async () => {
    const record: Record<string, any> = {};
    const projectId = mockId();
    const authOptions: MockClientAuthInfo = {
      record,
      projectId,
      resultFile: "claude-chat-2-mock.json",
    };
    const apiConfig: AnthropicAPIConfig = {
      thinking: { type: "enabled", budget_tokens: 2000 },
    };
    const model = new ChatGoogle({
      modelName: "claude-3-7-sonnet@20250219",
      platformType: "gcp",
      authOptions,
      apiConfig,
    });
    const messages: BaseMessageLike[] = [new HumanMessage("Hi there")];
    const response = await model.invoke(messages);

    console.log(JSON.stringify(response, null, 1));
    expect(Array.isArray(response.content)).toBe(true);
    expect(response.content).toHaveLength(2);
    const content = response.content as MessageContentComplex[];
    expect(
      content.some((block) => "thinking" in (block as MessageContentComplex))
    ).toBe(true);

    let thinkingCount = 0;
    for (const block of response.content) {
      expect(typeof block).toBe("object");
      const complexBlock = block as MessageContentComplex;
      if (complexBlock.type === "thinking") {
        thinkingCount += 1;
        expect(Object.keys(block).sort()).toEqual(
          ["type", "thinking", "signature"].sort()
        );
        expect(complexBlock.thinking).toBeTruthy();
        expect(typeof complexBlock.thinking).toBe("string");
        expect(complexBlock.signature).toBeTruthy();
        expect(typeof complexBlock.signature).toBe("string");
      }
    }
    expect(thinkingCount).toEqual(1);
  });

  test("2. Thinking request 2 format", async () => {
    const record: Record<string, any> = {};
    const projectId = mockId();
    const authOptions: MockClientAuthInfo = {
      record,
      projectId,
      resultFile: "claude-chat-2-mock.json",
    };
    const apiConfig: AnthropicAPIConfig = {
      thinking: { type: "enabled", budget_tokens: 2000 },
    };
    const model = new ChatGoogle({
      modelName: "claude-3-7-sonnet@20250219",
      platformType: "gcp",
      authOptions,
      apiConfig,
    });
    const messages1: BaseMessageLike[] = [new HumanMessage("Hi there")];
    const response1 = await model.invoke(messages1);

    const messages2: BaseMessageLike[] = [
      ...messages1,
      response1,
      new HumanMessage("What is 42 + 7?"),
    ];
    await model.invoke(messages2);

    console.log("record", record?.opts?.data);
    const testMessages = record?.opts?.data?.messages;
    expect(Array.isArray(testMessages)).toEqual(true);
    expect(testMessages).toHaveLength(3);
    const content = testMessages[1]?.content;
    expect(Array.isArray(content)).toEqual(true);
    expect(content[0].type).toEqual("thinking");
    expect(content[0].signature).toEqual(
      "EuoBCkgIARACGAIiQAaRslZizmvsLlYS8BV0r0n6hzeTQrjPx/D8WBjoiz7E7uyphiQs+FIoF7ec1VULelnEi5NlAuogSfxyOfM8O/4SDCoF2ccJFJxrfz8gjhoMlV/iOHFZ9gLnW1kuIjDn2GrBrlPRzqQD1H7Z4wQHTEkVnv5AUUCzJdER3Pfyf6nSjM3fTb/f2SFp6hKW8uMqUJd0RLm38/Ofu548THF6TGT4Do1sY9M+HETggt6OYE0QMvMEWGQaAw8vuWBR+AzkbnuqmZ05hAAuumoGqM2kF5CiD/fwyxBDz4QYSSP+rBQn"
    );
  });

  test("3. Redacted response format", async () => {
    const record: Record<string, any> = {};
    const projectId = mockId();
    const authOptions: MockClientAuthInfo = {
      record,
      projectId,
      resultFile: "claude-chat-3-mock.json",
    };
    const apiConfig: AnthropicAPIConfig = {
      thinking: { type: "enabled", budget_tokens: 2000 },
    };
    const model = new ChatGoogle({
      modelName: "claude-3-7-sonnet@20250219",
      platformType: "gcp",
      authOptions,
      apiConfig,
    });
    const messages: BaseMessageLike[] = [new HumanMessage("Hi there")];
    const response = await model.invoke(messages);

    console.log(JSON.stringify(response, null, 1));
    expect(Array.isArray(response.content)).toBe(true);
    expect(response.content).toHaveLength(2);
    const content = response.content as MessageContentComplex[];

    let thinkingCount = 0;
    for (const block of content) {
      expect(typeof block).toBe("object");
      const complexBlock = block as MessageContentComplex;
      if (complexBlock.type === "redacted_thinking") {
        thinkingCount += 1;
        expect(Object.keys(block).sort()).toEqual(["type", "data"].sort());
        expect(complexBlock).not.toHaveProperty("thinking");
        expect(complexBlock).toHaveProperty("data");
        expect(typeof complexBlock.data).toBe("string");
      }
    }
    expect(thinkingCount).toEqual(1);
  });

  test("3. Redacted request format", async () => {
    const record: Record<string, any> = {};
    const projectId = mockId();
    const authOptions: MockClientAuthInfo = {
      record,
      projectId,
      resultFile: "claude-chat-3-mock.json",
    };
    const apiConfig: AnthropicAPIConfig = {
      thinking: { type: "enabled", budget_tokens: 2000 },
    };
    const model = new ChatGoogle({
      modelName: "claude-3-7-sonnet@20250219",
      platformType: "gcp",
      authOptions,
      apiConfig,
    });
    const messages1: BaseMessageLike[] = [new HumanMessage("Hi there")];
    const response1 = await model.invoke(messages1);
    const messages2: BaseMessageLike[] = [
      ...messages1,
      response1,
      new HumanMessage("What is 42 + 7?"),
    ];
    await model.invoke(messages2);

    console.log("record", record?.opts?.data);
    const testMessages = record?.opts?.data?.messages;
    expect(Array.isArray(testMessages)).toEqual(true);
    expect(testMessages).toHaveLength(3);
    const content = testMessages[1]?.content;
    console.log(content);
    expect(Array.isArray(content)).toEqual(true);
    expect(content[0].type).toEqual("redacted_thinking");
    expect(content[0].data).toEqual(
      "EroICooBCAEQAhgCIkDvEnr8/MqMckuryHRx//D3wPtlP+0whuFFRSLNu/gEvZzyALMEneb5I6SQ2wshZF0RSyXs7sfUDq481kb1xUjWKkDRrtG/WX1wSVRTvowEpP+qJpYZqMJNhI28E8Vo+5Mm/3qrk0yIukRoOWKTVGGoPFfJEP539gMa1AxnJlToaefjEgxW4f83l8+aMIMJF9UaDFZlJEIPQWk99r6EqiIwvtTVG2j01jARQXRWfM214Q8F/q4ctTOOZjxRjtT9v453gMqjZ10ljYrvBVBjyHCCKtwGquvKhyBgtsT1BgOKWAanjGHV5Bz1OB7hZmumkMisVVmxfOt7XW+BiyEFLLne7wL3KdKpzn+Js7AbDLbJ822ncksYPYOMnCAYE7IFntUcwXEeZf+/UzWVuwnlvbDtXYFnzYvkiY4+hO0DTBEzjnskpM6BoB7jfi5gYE50a8VLnEJHQS+RzbdB8CWYh5nmH3dN0Zro1SZowtwxlcTyGU0SKlrATCgxccdL41no39K36C/FNeRjYl1PIPIlIrgS04AfJpXEw0mKTDasvPTdQtu8iXh9u+yT4YL1xlnr1shPN8KNQgL8/s8s5D4T7XL6M6AhvMFcw0NgXd8MpCgjFeDV/Y77IyeSavnsTlAjXBJ3lGkaRmyUxIEuQxTF+weGqebm88JHAVkGhM6+0cy8RLpcHjxJ+6BUNMKLwZBxNu8RGtISM0KUUs5hfJ5idfanHE+dXWmMbYq/B5Y67jcm4tR2rRwFORuI6BimwfKXj5IVDuSZxk5teF9uq5huDvva3y3QbrjWkzUF3ruiNkGoXpR1xDxf/42VPCO4lQgeQKhPo262118LsvcauphNL7cgkKw7hn7TVqX6CftdnMSMhNkJWqnQbzkzSS1eIvNd2a+5uio0ASzhuH6bnInZ2DT9vhQZYJPDqRb9iTAezrzE/mC8cLmduY6ULS39254Tt4JqSsZ0IhChyUHysgZp+Ntlq7Stgypmzk5Kco9faYtrGz/0LkuF2Uxm2rE+VVd2N+ypm63PprllU6zW1AdxvSL8Rx6NdNIPlr8d04Iz7bXY0ATv/JhAWeRTsWcRvIKjwEmTClmuYciZzqW/qGAiGgRzie/wscKrjR+CDZarg8QsTEv98Z/LANCGLNIoh48xQ6h4LKiNRytC5QzL2ZaIjRojlm3bGhpIGmBjKhZKQDjsuwwf2hL/JvyXxwbT3hCex/vQbnvp7BLD52tzy0kR0lmrrsQ6nAq3PEHJETZGbZazczrWt38STbAFA9yerg+aMyyvuTC8OXv77YMztqa122B0X9HK22qCHl1TaOivKS9pho5tjq0qAOWce+WCgx5F252V9QfTLz+QRLrGnPwftTuL9LA7DWT8P4C3g0AW3a0hiwjWuFZem3PTRgYW4gp9nbaewDFVzz220CVPgxNrGQM="
    );
  });

  test("4. Request content order", async () => {
    /*
     * Anthropic requires that any thinking content be before other
     * types of content, including tool_use, even if the LLM sends it
     * in a different order.
     */
    const record: Record<string, any> = {};
    const projectId = mockId();
    const authOptions: MockClientAuthInfo = {
      record,
      projectId,
      resultFile: "claude-chat-4-mock.json",
    };
    const apiConfig: AnthropicAPIConfig = {
      thinking: { type: "enabled", budget_tokens: 2000 },
    };
    const model = new ChatGoogle({
      modelName: "claude-3-7-sonnet@20250219",
      platformType: "gcp",
      authOptions,
      apiConfig,
    });
    const messages1: BaseMessageLike[] = [new HumanMessage("Hi there")];
    const response1 = await model.invoke(messages1);
    const messages2: BaseMessageLike[] = [
      ...messages1,
      response1,
      new ToolMessage({
        tool_call_id: "toolu_vrtx_016zrD7kGCijSm76SA6QGjJw",
        content: "Mock response",
      }),
    ];
    await model.invoke(messages2);

    console.log("record", record?.opts?.data);
    const testMessages = record?.opts?.data?.messages;
    expect(Array.isArray(testMessages)).toEqual(true);
    expect(testMessages).toHaveLength(3);

    const content = testMessages[1]?.content;
    console.log(content);
    expect(Array.isArray(content)).toEqual(true);
    expect(content).toHaveLength(3);
    expect(content[0].type).toEqual("thinking");
    expect(content[2].type).toEqual("tool_use");

    const reply = testMessages[2]?.content;
    expect(Array.isArray(reply)).toEqual(true);
    expect(reply).toHaveLength(1);
    const replyContent = reply[0];
    expect(replyContent.type).toEqual("tool_result");
    expect(Array.isArray(replyContent.content)).toBe(true);
    expect(replyContent.content).toHaveLength(1);
    const toolResultContent = replyContent.content[0];
    console.log(toolResultContent);
    expect(toolResultContent.type).toEqual("text");
    expect(toolResultContent.text).toEqual("Mock response");
  });
});

function extractKeys(obj: Record<string, any>, keys: string[] = []) {
  for (const key in obj) {
    if (Object.prototype.hasOwnProperty.call(obj, key)) {
      keys.push(key);
      if (typeof obj[key] === "object" && obj[key] !== null) {
        extractKeys(obj[key], keys);
      }
    }
  }
  return keys;
}

test("removeAdditionalProperties can remove all instances of additionalProperties", async () => {
  const idealResponseSchema = z.object({
    idealResponse: z
      .string()
      .optional()
      .describe("The ideal response to the question"),
  });
  const questionSchema = z.object({
    question: z.string().describe("Question text"),
    type: z.enum(["singleChoice", "multiChoice"]).describe("Question type"),
    options: z.array(z.string()).describe("List of possible answers"),
    correctAnswer: z
      .string()
      .optional()
      .describe("correct answer from the possible answers"),
    idealResponses: z
      .array(idealResponseSchema)
      .describe("Array of ideal responses to the question"),
  });

  const schema = z.object({
    questions: z.array(questionSchema).describe("Array of question objects"),
  });

  const parsedSchemaArr = removeAdditionalProperties(toJsonSchema(schema));
  const arrSchemaKeys = extractKeys(parsedSchemaArr);
  expect(
    arrSchemaKeys.find((key) => key === "additionalProperties")
  ).toBeUndefined();
  const parsedSchemaObj = removeAdditionalProperties(
    toJsonSchema(questionSchema)
  );
  const arrSchemaObj = extractKeys(parsedSchemaObj);
  expect(
    arrSchemaObj.find((key) => key === "additionalProperties")
  ).toBeUndefined();

  const analysisSchema = z.object({
    decision: z.enum(["UseAPI", "UseFallback"]),
    explanation: z.string(),
    apiDetails: z
      .object({
        serviceName: z.string(),
        endpointName: z.string(),
        parameters: z.record(z.unknown()),
        extractionPath: z.string(),
      })
      .optional(),
  });
  const parsedAnalysisSchema = removeAdditionalProperties(
    toJsonSchema(analysisSchema)
  );
  const analysisSchemaObj = extractKeys(parsedAnalysisSchema);
  expect(
    analysisSchemaObj.find((key) => key === "additionalProperties")
  ).toBeUndefined();
});

test("Can set streaming param", () => {
  const modelWithStreamingDefault = new ChatGoogle();

  expect(modelWithStreamingDefault.streaming).toBe(false);

  const modelWithStreamingTrue = new ChatGoogle({
    streaming: true,
  });
  expect(modelWithStreamingTrue.streaming).toBe(true);
});<|MERGE_RESOLUTION|>--- conflicted
+++ resolved
@@ -2255,10 +2255,6 @@
     expect(first.bytes).toEqual([72, 101, 114, 101]);
     expect(first).toHaveProperty("top_logprobs");
     expect(Array.isArray(first.top_logprobs)).toBeTruthy();
-<<<<<<< HEAD
-          expect(first.top_logprobs).toHaveLength(5);
-    });
-=======
     expect(first.top_logprobs).toHaveLength(5);
   });
 
@@ -2350,7 +2346,6 @@
     expect(content).toHaveProperty("mimeType");
     expect(content.mimeType).toMatch(/^audio/);
   });
->>>>>>> ddb1910b
 });
 
 describe("Mock ChatGoogle - Anthropic", () => {
